--- conflicted
+++ resolved
@@ -173,13 +173,9 @@
 ## 💡 Tips for Success
 
 * **Be Specific:** The more context and clear instructions you provide (both in your initial feature description and any clarifications), the better the AI's output will be.
-<<<<<<< HEAD
-* **Correct File Tagging:** Always ensure you're accurately referencing the PRD filename when generating tasks.
-=======
 * **Use a Capable Model:** The free version of Cursor currently uses less capable AI models that often struggle to follow the structured instructions in this workflow. For best results, consider upgrading to the Pro plan to ensure consistent, accurate task execution.
 * **MAX Mode for PRDs:** As mentioned, using MAX mode in Cursor for PRD creation (`create-prd.mdc`) can yield more thorough and higher-quality results if your budget supports it.
 * **Correct File Tagging:** Always ensure you're accurately tagging the PRD filename (e.g., `@MyFeature-PRD.md`) when generating tasks.
->>>>>>> 2c09a6d0
 * **Patience and Iteration:** AI is a powerful tool, but it's not magic. Be prepared to guide, correct, and iterate. This workflow is designed to make that iteration process smoother.
 
 ## 🤝 Contributing
